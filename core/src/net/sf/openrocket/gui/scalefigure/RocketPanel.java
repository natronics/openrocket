--- conflicted
+++ resolved
@@ -91,7 +91,6 @@
 	
 	private static final Translator trans = Application.getTranslator();
 	
-<<<<<<< HEAD
 	public static enum VIEW_TYPE {
 		Sideview(false, RocketFigure.TYPE_SIDE),
 		Backview(false, RocketFigure.TYPE_BACK),
@@ -107,18 +106,6 @@
 			this.type = type;
 		};
 		
-=======
-	/*RocketPanel.FigTypeAct.Sideview = Side view
-			RocketPanel.FigTypeAct.Backview = Back view
-			RocketPanel.FigViewAct.3DFigure = 3D Figure
-			RocketPanel.FigViewAct.3DRealistic = 3D Realistic*/
-	
-	private static enum VIEW_TYPE {
-		Sideview,
-		Backview,
-		Figure3D,
-		Realistic3D;
->>>>>>> 6f0cf682
 		@Override
 		public String toString() {
 			return trans.get("RocketPanel.FigTypeAct." + super.toString());

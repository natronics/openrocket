package net.sf.openrocket.simulation;

import java.util.Iterator;

<<<<<<< HEAD
=======
import org.slf4j.Logger;
import org.slf4j.LoggerFactory;

import net.sf.openrocket.aerodynamics.FlightConditions;
>>>>>>> 657592e1
import net.sf.openrocket.aerodynamics.Warning;
import net.sf.openrocket.l10n.Translator;
import net.sf.openrocket.motor.Motor;
import net.sf.openrocket.motor.MotorId;
import net.sf.openrocket.motor.MotorInstance;
import net.sf.openrocket.motor.MotorInstanceConfiguration;
import net.sf.openrocket.rocketcomponent.Configuration;
import net.sf.openrocket.rocketcomponent.DeploymentConfiguration;
import net.sf.openrocket.rocketcomponent.IgnitionConfiguration;
import net.sf.openrocket.rocketcomponent.MotorConfiguration;
import net.sf.openrocket.rocketcomponent.MotorMount;
import net.sf.openrocket.rocketcomponent.RecoveryDevice;
import net.sf.openrocket.rocketcomponent.RocketComponent;
import net.sf.openrocket.rocketcomponent.Stage;
import net.sf.openrocket.rocketcomponent.StageSeparationConfiguration;
import net.sf.openrocket.simulation.exception.MotorIgnitionException;
import net.sf.openrocket.simulation.exception.SimulationException;
import net.sf.openrocket.simulation.exception.SimulationLaunchException;
import net.sf.openrocket.simulation.listeners.SimulationListenerHelper;
import net.sf.openrocket.startup.Application;
import net.sf.openrocket.unit.UnitGroup;
import net.sf.openrocket.util.Coordinate;
import net.sf.openrocket.util.MathUtil;
import net.sf.openrocket.util.Pair;
import net.sf.openrocket.util.SimpleStack;


public class BasicEventSimulationEngine implements SimulationEngine {
	
	private static final Translator trans = Application.getTranslator();
<<<<<<< HEAD
	private static final LogHelper log = Application.getLogger();
	
=======
	private static final Logger log = LoggerFactory.getLogger(BasicEventSimulationEngine.class);

>>>>>>> 657592e1
	// TODO: MEDIUM: Allow selecting steppers
	private SimulationStepper flightStepper = new RK4SimulationStepper();
	private SimulationStepper landingStepper = new BasicLandingStepper();
	private SimulationStepper tumbleStepper = new BasicTumbleStepper();
	
	// Constant holding 30 degress in radians.  This is the AOA condition
	// necessary to transistion to tumbling.
	private final static double AOA_TUMBLE_CONDITION = Math.PI / 3.0;
	
	private SimulationStepper currentStepper;
	
	private SimulationStatus status;
	
	private String flightConfigurationId;
	
	private SimpleStack<SimulationStatus> stages = new SimpleStack<SimulationStatus>();
	
	
	@Override
	public FlightData simulate(SimulationConditions simulationConditions) throws SimulationException {
		
		// Set up flight data
		FlightData flightData = new FlightData();
		
		// Set up rocket configuration
		Configuration configuration = setupConfiguration(simulationConditions);
		flightConfigurationId = configuration.getFlightConfigurationID();
		MotorInstanceConfiguration motorConfiguration = setupMotorConfiguration(configuration);
		if (motorConfiguration.getMotorIDs().isEmpty()) {
			throw new MotorIgnitionException("No motors defined in the simulation.");
		}
		
		status = new SimulationStatus(configuration, motorConfiguration, simulationConditions);
		status.getEventQueue().add(new FlightEvent(FlightEvent.Type.LAUNCH, 0, simulationConditions.getRocket()));
		{
			// main sustainer stage
			RocketComponent sustainer = configuration.getRocket().getChild(0);
			status.setFlightData(new FlightDataBranch(sustainer.getName(), FlightDataType.TYPE_TIME));
		}
		stages.add(status);
		
		SimulationListenerHelper.fireStartSimulation(status);
		
		while (true) {
			if (stages.size() == 0) {
				break;
			}
			SimulationStatus stageStatus = stages.pop();
			if (stageStatus == null) {
				break;
			}
			status = stageStatus;
			FlightDataBranch dataBranch = simulateLoop();
			flightData.addBranch(dataBranch);
			flightData.getWarningSet().addAll(status.getWarnings());
		}
		
		SimulationListenerHelper.fireEndSimulation(status, null);
		
		configuration.release();
		
		if (!flightData.getWarningSet().isEmpty()) {
			log.info("Warnings at the end of simulation:  " + flightData.getWarningSet());
		}
		
		return flightData;
	}
	
	private FlightDataBranch simulateLoop() throws SimulationException {
		
		// Initialize the simulation
		currentStepper = flightStepper;
		status = currentStepper.initialize(status);
		
		// Get originating position (in case listener has modified launch position)
		Coordinate origin = status.getRocketPosition();
		Coordinate originVelocity = status.getRocketVelocity();
		
		try {
			double maxAlt = Double.NEGATIVE_INFINITY;
			
			// Start the simulation
			while (handleEvents()) {
				
				// Take the step
				double oldAlt = status.getRocketPosition().z;
				
				if (SimulationListenerHelper.firePreStep(status)) {
					// Step at most to the next event
					double maxStepTime = Double.MAX_VALUE;
					FlightEvent nextEvent = status.getEventQueue().peek();
					if (nextEvent != null) {
						maxStepTime = MathUtil.max(nextEvent.getTime() - status.getSimulationTime(), 0.001);
					}
					log.trace("BasicEventSimulationEngine: Taking simulation step at t=" + status.getSimulationTime());
					currentStepper.step(status, maxStepTime);
				}
				SimulationListenerHelper.firePostStep(status);
				
				
				// Check for NaN values in the simulation status
				checkNaN();
				
				// Add altitude event
				addEvent(new FlightEvent(FlightEvent.Type.ALTITUDE, status.getSimulationTime(),
						status.getConfiguration().getRocket(),
						new Pair<Double, Double>(oldAlt, status.getRocketPosition().z)));
				
				if (status.getRocketPosition().z > maxAlt) {
					maxAlt = status.getRocketPosition().z;
				}
				
				
				// Position relative to start location
				Coordinate relativePosition = status.getRocketPosition().sub(origin);
				
				// Add appropriate events
				if (!status.isLiftoff()) {
					
					// Avoid sinking into ground before liftoff
					if (relativePosition.z < 0) {
						status.setRocketPosition(origin);
						status.setRocketVelocity(originVelocity);
					}
					// Detect lift-off
					if (relativePosition.z > 0.02) {
						addEvent(new FlightEvent(FlightEvent.Type.LIFTOFF, status.getSimulationTime()));
					}
					
				} else {
					
					// Check ground hit after liftoff
					if (status.getRocketPosition().z < 0) {
						status.setRocketPosition(status.getRocketPosition().setZ(0));
						addEvent(new FlightEvent(FlightEvent.Type.GROUND_HIT, status.getSimulationTime()));
						addEvent(new FlightEvent(FlightEvent.Type.SIMULATION_END, status.getSimulationTime()));
					}
					
				}
				
				// Check for launch guide clearance
				if (!status.isLaunchRodCleared() &&
						relativePosition.length() > status.getSimulationConditions().getLaunchRodLength()) {
					addEvent(new FlightEvent(FlightEvent.Type.LAUNCHROD, status.getSimulationTime(), null));
				}
				
				
				// Check for apogee
				if (!status.isApogeeReached() && status.getRocketPosition().z < maxAlt - 0.01) {
					addEvent(new FlightEvent(FlightEvent.Type.APOGEE, status.getSimulationTime(),
							status.getConfiguration().getRocket()));
				}
				
				
				// Check for burnt out motors
				for (MotorId motorId : status.getMotorConfiguration().getMotorIDs()) {
					MotorInstance motor = status.getMotorConfiguration().getMotorInstance(motorId);
					if (!motor.isActive() && status.addBurntOutMotor(motorId)) {
						addEvent(new FlightEvent(FlightEvent.Type.BURNOUT, status.getSimulationTime(),
								(RocketComponent) status.getMotorConfiguration().getMotorMount(motorId), motorId));
					}
				}
				
				// Check for Tumbling
				// Conditions for transision are:
				//  apogee reached
				// and is not already tumbling
				// and not stable (cg > cp)
				// and aoa > 30
				
				if (status.isApogeeReached() && !status.isTumbling()) {
					double cp = status.getFlightData().getLast(FlightDataType.TYPE_CP_LOCATION);
					double cg = status.getFlightData().getLast(FlightDataType.TYPE_CG_LOCATION);
					double aoa = status.getFlightData().getLast(FlightDataType.TYPE_AOA);
					if (cg > cp && aoa > AOA_TUMBLE_CONDITION) {
						addEvent(new FlightEvent(FlightEvent.Type.TUMBLE, status.getSimulationTime()));
						status.setTumbling(true);
					}
					
				}
				
			}
			
		} catch (SimulationException e) {
			SimulationListenerHelper.fireEndSimulation(status, e);
			throw e;
		}
		
		return status.getFlightData();
	}
	
	/**
	 * Create a rocket configuration from the launch conditions.
	 *
	 * @param simulation	the launch conditions.
	 * @return				a rocket configuration with all stages attached.
	 */
	private Configuration setupConfiguration(SimulationConditions simulation) {
		Configuration configuration = new Configuration(simulation.getRocket());
		configuration.setAllStages();
		configuration.setFlightConfigurationID(simulation.getMotorConfigurationID());
		
		return configuration;
	}
	
	
	
	/**
	 * Create a new motor instance configuration for the rocket configuration.
	 *
	 * @param configuration		the rocket configuration.
	 * @return					a new motor instance configuration with all motors in place.
	 */
	private MotorInstanceConfiguration setupMotorConfiguration(Configuration configuration) {
		MotorInstanceConfiguration motors = new MotorInstanceConfiguration();
		final String flightConfigId = configuration.getFlightConfigurationID();
		
		Iterator<MotorMount> iterator = configuration.motorIterator();
		while (iterator.hasNext()) {
			MotorMount mount = iterator.next();
			RocketComponent component = (RocketComponent) mount;
			MotorConfiguration motorConfig = mount.getMotorConfiguration().get(flightConfigId);
			IgnitionConfiguration ignitionConfig = mount.getIgnitionConfiguration().get(flightConfigId);
			Motor motor = motorConfig.getMotor();
			
			if (motor != null) {
				Coordinate[] positions = component.toAbsolute(mount.getMotorPosition(flightConfigId));
				for (int i = 0; i < positions.length; i++) {
					Coordinate position = positions[i];
					MotorId id = new MotorId(component.getID(), i + 1);
					motors.addMotor(id, motor.getInstance(), motorConfig.getEjectionDelay(), mount,
							ignitionConfig.getIgnitionEvent(), ignitionConfig.getIgnitionDelay(), position);
				}
			}
		}
		return motors;
	}
	
	/**
	 * Handles events occurring during the flight from the event queue.
	 * Each event that has occurred before or at the current simulation time is
	 * processed.  Suitable events are also added to the flight data.
	 */
	private boolean handleEvents() throws SimulationException {
		boolean ret = true;
		FlightEvent event;
		
		log.verbose("HandleEvents: current branch = " + status.getFlightData().getBranchName());
		log.verbose("EventQueue = " + status.getEventQueue().toString());
		for (event = nextEvent(); event != null; event = nextEvent()) {
			
			// Ignore events for components that are no longer attached to the rocket
			if (event.getSource() != null && event.getSource().getParent() != null &&
					!status.getConfiguration().isStageActive(event.getSource().getStageNumber())) {
				continue;
			}
			
			// Call simulation listeners, allow aborting event handling
			if (!SimulationListenerHelper.fireHandleFlightEvent(status, event)) {
				continue;
			}
			
			if (event.getType() != FlightEvent.Type.ALTITUDE) {
				log.trace("BasicEventSimulationEngine:  Handling event " + event);
			}
			
			if (event.getType() == FlightEvent.Type.IGNITION) {
				MotorMount mount = (MotorMount) event.getSource();
				MotorId motorId = (MotorId) event.getData();
				MotorInstance instance = status.getMotorConfiguration().getMotorInstance(motorId);
				if (!SimulationListenerHelper.fireMotorIgnition(status, motorId, mount, instance)) {
					continue;
				}
			}
			
			if (event.getType() == FlightEvent.Type.RECOVERY_DEVICE_DEPLOYMENT) {
				RecoveryDevice device = (RecoveryDevice) event.getSource();
				if (!SimulationListenerHelper.fireRecoveryDeviceDeployment(status, device)) {
					continue;
				}
			}
			
			
			
			// Check for motor ignition events, add ignition events to queue
			for (MotorId id : status.getMotorConfiguration().getMotorIDs()) {
				IgnitionConfiguration.IgnitionEvent ignitionEvent = status.getMotorConfiguration().getMotorIgnitionEvent(id);
				MotorMount mount = status.getMotorConfiguration().getMotorMount(id);
				RocketComponent component = (RocketComponent) mount;
				
				if (ignitionEvent.isActivationEvent(event, component)) {
					double ignitionDelay = status.getMotorConfiguration().getMotorIgnitionDelay(id);
					addEvent(new FlightEvent(FlightEvent.Type.IGNITION,
							status.getSimulationTime() + ignitionDelay,
							component, id));
				}
			}
			
			
			// Check for stage separation event
			for (int stageNo : status.getConfiguration().getActiveStages()) {
				if (stageNo == 0)
					continue;
				
				Stage stage = (Stage) status.getConfiguration().getRocket().getChild(stageNo);
				StageSeparationConfiguration separationConfig = stage.getStageSeparationConfiguration().get(flightConfigurationId);
				if (separationConfig.getSeparationEvent().isSeparationEvent(event, stage)) {
					addEvent(new FlightEvent(FlightEvent.Type.STAGE_SEPARATION,
							event.getTime() + separationConfig.getSeparationDelay(), stage));
				}
			}
			
			
			// Check for recovery device deployment, add events to queue
			Iterator<RocketComponent> rci = status.getConfiguration().iterator();
			while (rci.hasNext()) {
				RocketComponent c = rci.next();
				if (!(c instanceof RecoveryDevice))
					continue;
				DeploymentConfiguration deployConfig = ((RecoveryDevice) c).getDeploymentConfiguration().get(flightConfigurationId);
				if (deployConfig.isActivationEvent(event, c)) {
					// Delay event by at least 1ms to allow stage separation to occur first
					addEvent(new FlightEvent(FlightEvent.Type.RECOVERY_DEVICE_DEPLOYMENT,
							event.getTime() + Math.max(0.001, deployConfig.getDeployDelay()), c));
				}
			}
			
			
			// Handle event
			switch (event.getType()) {
			
			case LAUNCH: {
				status.getFlightData().addEvent(event);
				break;
			}
			
			case IGNITION: {
				// Ignite the motor
				MotorId motorId = (MotorId) event.getData();
				MotorInstanceConfiguration config = status.getMotorConfiguration();
				config.setMotorIgnitionTime(motorId, event.getTime());
				status.setMotorIgnited(true);
				status.getFlightData().addEvent(event);
				
				break;
			}
			
			case LIFTOFF: {
				// Mark lift-off as occurred
				status.setLiftoff(true);
				status.getFlightData().addEvent(event);
				break;
			}
			
			case LAUNCHROD: {
				// Mark launch rod as cleared
				status.setLaunchRodCleared(true);
				status.getFlightData().addEvent(event);
				break;
			}
			
			case BURNOUT: {
				// If motor burnout occurs without lift-off, abort
				if (!status.isLiftoff()) {
					throw new SimulationLaunchException("Motor burnout without liftoff.");
				}
				// Add ejection charge event
				MotorId motorId = (MotorId) event.getData();
				double delay = status.getMotorConfiguration().getEjectionDelay(motorId);
				if (delay != Motor.PLUGGED) {
					addEvent(new FlightEvent(FlightEvent.Type.EJECTION_CHARGE, status.getSimulationTime() + delay,
							event.getSource(), event.getData()));
				}
				status.getFlightData().addEvent(event);
				break;
			}
			
			case EJECTION_CHARGE: {
				status.getFlightData().addEvent(event);
				break;
			}
			
			case STAGE_SEPARATION: {
				// Record the event.
				status.getFlightData().addEvent(event);
				
				RocketComponent stage = event.getSource();
				int n = stage.getStageNumber();
				
				// Prepare the booster status for simulation.
				SimulationStatus boosterStatus = new SimulationStatus(status);
				boosterStatus.setFlightData(new FlightDataBranch(stage.getName(), FlightDataType.TYPE_TIME));
				
				stages.add(boosterStatus);
				
				// Mark the status as having dropped the booster
				status.getConfiguration().setToStage(n - 1);
				
				// Mark the booster status as only having the booster.
				boosterStatus.getConfiguration().setOnlyStage(n);
				break;
			}
			
			case APOGEE:
				// Mark apogee as reached
				status.setApogeeReached(true);
				status.getFlightData().addEvent(event);
				break;
			
			case RECOVERY_DEVICE_DEPLOYMENT:
				RocketComponent c = event.getSource();
				int n = c.getStageNumber();
				// Ignore event if stage not active
				if (status.getConfiguration().isStageActive(n)) {
					// TODO: HIGH: Check stage activeness for other events as well?
					
					// Check whether any motor in the active stages is active anymore
					for (MotorId motorId : status.getMotorConfiguration().getMotorIDs()) {
						int stage = ((RocketComponent) status.getMotorConfiguration().
								getMotorMount(motorId)).getStageNumber();
						if (!status.getConfiguration().isStageActive(stage))
							continue;
						if (!status.getMotorConfiguration().getMotorInstance(motorId).isActive())
							continue;
						status.getWarnings().add(Warning.RECOVERY_DEPLOYMENT_WHILE_BURNING);
					}
					
					// Check for launch rod
					if (!status.isLaunchRodCleared()) {
						status.getWarnings().add(Warning.RECOVERY_LAUNCH_ROD);
					}
					
					// Check current velocity
					if (status.getRocketVelocity().length() > 20) {
						// TODO: LOW: Custom warning.
						status.getWarnings().add(Warning.fromString(trans.get("Warning.RECOVERY_HIGH_SPEED") +
								" ("
								+ UnitGroup.UNITS_VELOCITY.toStringUnit(status.getRocketVelocity().length())
								+ ")."));
					}
					
					status.setLiftoff(true);
					status.getDeployedRecoveryDevices().add((RecoveryDevice) c);
					
					this.currentStepper = this.landingStepper;
					this.status = currentStepper.initialize(status);
					
					status.getFlightData().addEvent(event);
				}
				break;
			
			case GROUND_HIT:
				status.getFlightData().addEvent(event);
				break;
			
			case SIMULATION_END:
				ret = false;
				status.getFlightData().addEvent(event);
				break;
			
			case ALTITUDE:
				break;
			
			case TUMBLE:
				this.currentStepper = this.tumbleStepper;
				this.status = currentStepper.initialize(status);
				status.getFlightData().addEvent(event);
				break;
			}
			
		}
		
		
		// If no motor has ignited, abort
		if (!status.isMotorIgnited()) {
			throw new MotorIgnitionException("No motors ignited.");
		}
		
		return ret;
	}
	
	/**
	 * Add a flight event to the event queue unless a listener aborts adding it.
	 *
	 * @param event		the event to add to the queue.
	 */
	private void addEvent(FlightEvent event) throws SimulationException {
		if (SimulationListenerHelper.fireAddFlightEvent(status, event)) {
			status.getEventQueue().add(event);
		}
	}
	
	
	
	/**
	 * Return the next flight event to handle, or null if no more events should be handled.
	 * This method jumps the simulation time forward in case no motors have been ignited.
	 * The flight event is removed from the event queue.
	 *
	 * @return			the flight event to handle, or null
	 */
	private FlightEvent nextEvent() {
		EventQueue queue = status.getEventQueue();
		FlightEvent event = queue.peek();
		if (event == null)
			return null;
		
		// Jump to event if no motors have been ignited
		if (!status.isMotorIgnited() && event.getTime() > status.getSimulationTime()) {
			status.setSimulationTime(event.getTime());
		}
		if (event.getTime() <= status.getSimulationTime()) {
			return queue.poll();
		} else {
			return null;
		}
	}
	
	
	
	private void checkNaN() throws SimulationException {
		double d = 0;
		boolean b = false;
		d += status.getSimulationTime();
		d += status.getPreviousTimeStep();
		b |= status.getRocketPosition().isNaN();
		b |= status.getRocketVelocity().isNaN();
		b |= status.getRocketOrientationQuaternion().isNaN();
		b |= status.getRocketRotationVelocity().isNaN();
		d += status.getEffectiveLaunchRodLength();
		
		if (Double.isNaN(d) || b) {
			log.error("Simulation resulted in NaN value:" +
					" simulationTime=" + status.getSimulationTime() +
					" previousTimeStep=" + status.getPreviousTimeStep() +
					" rocketPosition=" + status.getRocketPosition() +
					" rocketVelocity=" + status.getRocketVelocity() +
					" rocketOrientationQuaternion=" + status.getRocketOrientationQuaternion() +
					" rocketRotationVelocity=" + status.getRocketRotationVelocity() +
					" effectiveLaunchRodLength=" + status.getEffectiveLaunchRodLength());
			throw new SimulationException("Simulation resulted in not-a-number (NaN) value, please report a bug.");
		}
	}
	
	
}<|MERGE_RESOLUTION|>--- conflicted
+++ resolved
@@ -2,13 +2,6 @@
 
 import java.util.Iterator;
 
-<<<<<<< HEAD
-=======
-import org.slf4j.Logger;
-import org.slf4j.LoggerFactory;
-
-import net.sf.openrocket.aerodynamics.FlightConditions;
->>>>>>> 657592e1
 import net.sf.openrocket.aerodynamics.Warning;
 import net.sf.openrocket.l10n.Translator;
 import net.sf.openrocket.motor.Motor;
@@ -35,17 +28,15 @@
 import net.sf.openrocket.util.Pair;
 import net.sf.openrocket.util.SimpleStack;
 
+import org.slf4j.Logger;
+import org.slf4j.LoggerFactory;
+
 
 public class BasicEventSimulationEngine implements SimulationEngine {
 	
 	private static final Translator trans = Application.getTranslator();
-<<<<<<< HEAD
-	private static final LogHelper log = Application.getLogger();
-	
-=======
 	private static final Logger log = LoggerFactory.getLogger(BasicEventSimulationEngine.class);
-
->>>>>>> 657592e1
+	
 	// TODO: MEDIUM: Allow selecting steppers
 	private SimulationStepper flightStepper = new RK4SimulationStepper();
 	private SimulationStepper landingStepper = new BasicLandingStepper();
@@ -293,8 +284,8 @@
 		boolean ret = true;
 		FlightEvent event;
 		
-		log.verbose("HandleEvents: current branch = " + status.getFlightData().getBranchName());
-		log.verbose("EventQueue = " + status.getEventQueue().toString());
+		log.trace("HandleEvents: current branch = " + status.getFlightData().getBranchName());
+		log.trace("EventQueue = " + status.getEventQueue().toString());
 		for (event = nextEvent(); event != null; event = nextEvent()) {
 			
 			// Ignore events for components that are no longer attached to the rocket
